--- conflicted
+++ resolved
@@ -30,22 +30,16 @@
     "babel-cli": "^6.26.0",
     "babel-preset-env": "^1.7.0",
     "babel-preset-stage-1": "^6.24.1",
-<<<<<<< HEAD
     "gitbook-cli": "2.3.2",
-=======
     "jest": "^23.5.0",
     "jest-fetch-mock": "^1.6.5",
->>>>>>> 2bf4b45a
     "json-loader": "^0.5.7",
     "ts-jest": "^23.1.4",
     "ts-loader": "^4.3.1",
-<<<<<<< HEAD
+    "tslint": "^5.11.0",
+    "tslint-eslint-rules": "^5.4.0",
     "typedoc": "0.11.1",
     "typedoc-plugin-markdown": "1.1.13",
-=======
-    "tslint": "^5.11.0",
-    "tslint-eslint-rules": "^5.4.0",
->>>>>>> 2bf4b45a
     "typescript": "^2.9.1",
     "webpack": "^4.11.0",
     "webpack-cli": "^3.0.2"
